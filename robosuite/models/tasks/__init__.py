from .task import Task

from .placement_sampler import (
    ObjectPositionSampler,
    UniformRandomSampler,
    UniformRandomPegsSampler,
    RoundRobinSampler,
<<<<<<< HEAD
    RoundRobinPegsSampler
=======
    RoundRobinPegsSampler,
>>>>>>> 7db1cfc9
)

from .pick_place_task import PickPlaceTask
from .nut_assembly_task import NutAssemblyTask
from .table_top_task import TableTopTask
from .table_top_visual_task import TableTopVisualTask<|MERGE_RESOLUTION|>--- conflicted
+++ resolved
@@ -5,11 +5,7 @@
     UniformRandomSampler,
     UniformRandomPegsSampler,
     RoundRobinSampler,
-<<<<<<< HEAD
-    RoundRobinPegsSampler
-=======
     RoundRobinPegsSampler,
->>>>>>> 7db1cfc9
 )
 
 from .pick_place_task import PickPlaceTask
