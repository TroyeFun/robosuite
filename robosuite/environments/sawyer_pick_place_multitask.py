--- conflicted
+++ resolved
@@ -363,8 +363,8 @@
             self.target_color = self.object_color[self.target_object]
 
         self.target_id = self.object_to_id[self.target_object.strip('0').lower()]
-        self.target_body_id = self.obj_body_id(self.target_object)
-        self.target_geom_id = self.obj_geom_id(self.target_object)
+        self.target_body_id = self.obj_body_id[self.target_object]
+        self.target_geom_id = self.obj_geom_id[self.target_object]
 
     def reward(self, action=None):
         # compute sparse rewards
@@ -630,7 +630,7 @@
         table_height = self.table_full_size[2]
 
         # target is higher than the table top above a margin
-        return target_height > table_height + 0.04
+        return target_height > table_height + 0.1
 
     def _check_placed(self):
         gripper_site_pos = self.sim.data.site_xpos[self.eef_site_id]
@@ -638,11 +638,7 @@
         dist = np.linalg.norm(gripper_site_pos - obj_pos)
         r_reach = 1 - np.tanh(10.0 * dist)
         object_in_bin = int(
-<<<<<<< HEAD
-            (not self.not_in_bin(obj_pos, self.target_id)) and r_reach < 0.6
-=======
-            (not self.not_in_bin(obj_pos, self.object_id)) #and r_reach < 0.6
->>>>>>> 76bc8e70
+            (not self.not_in_bin(obj_pos, self.target_id)) #and r_reach < 0.6
         )
 
         return object_in_bin > 0
@@ -701,15 +697,9 @@
         hover_mult = 0.7
         place_mult = 10
 
-<<<<<<< HEAD
-        reward = self._check_placed()
-        objs_to_reach = [self.target_id]
-        target_bin_placements = [self.target_bin_placements[self.target_id]]
-=======
         reward = self._check_placed() * place_mult
-        objs_to_reach = [self.object_id]
-        target_bin_placements = [self.target_bin_placements[self.object_id]]
->>>>>>> 76bc8e70
+        objs_to_reach = [self.target_body_id]
+        target_bin_placements = np.array([self.target_bin_placements[self.target_id]])
 
         ### lifting reward for picking up an object ###
         r_lift = 0.
@@ -720,7 +710,6 @@
             lift_mult - grasp_mult
             )
 
-        r_hover = 0
         # segment objects into left of the bins and above the bins
         object_xy_locs = self.sim.data.body_xpos[objs_to_reach][:, :2]
         y_check = (
@@ -738,10 +727,10 @@
         )
         # objects to the left get r_lift added to hover reward, those on the right get max(r_lift) added (to encourage dropping)
         r_hover_all = np.zeros(len(objs_to_reach))
-        r_hover_all[objects_above_bins] = lift_mult + (  # not reward lift
+        r_hover_all[objects_above_bins] = lift_mult + (  # not reward lift if obj on the right of bin
             1 - np.tanh(10.0 * dists[objects_above_bins])
         ) * (hover_mult - lift_mult)
-        r_hover_all[objects_not_above_bins] = r_lift + (  # reward lift
+        r_hover_all[objects_not_above_bins] = r_lift + (  # reward lift if obj on the left of bin
             1 - np.tanh(10.0 * dists[objects_not_above_bins])
         ) * (hover_mult - lift_mult)
         r_hover = np.max(r_hover_all)
@@ -932,7 +921,7 @@
     import math
 
 
-    env = SawyerPickPlaceTarget(has_renderer=True,
+    env = SawyerPickPlaceMultiTaskTarget(has_renderer=True,
     #env = SawyerPickPlace(has_renderer=True,
                      camera_depth=True,
                      #camera_name='birdview')
@@ -967,6 +956,13 @@
 
     color_type = 'blue'
 
+    """
+        while True:
+            env.reset()
+            print(env.current_task)
+        exit()
+
+    """
     while True:
         #env.sim.model.geom_matid[67:71] = -1   # set material to -1
         #for obj in objs:
@@ -1021,10 +1017,10 @@
         obj_points = obj_points.T
 
 
-        colors = np.ones((obj_points.shape[0], 1)) * 255
-        points = np.concatenate((obj_points, colors), axis=1).astype('float32')
-        cloud = pcl.PointCloud_PointXYZRGB(points)
-        pcl.save(cloud, '../../exp/cloud.pcd')
-
-
+        #colors = np.ones((obj_points.shape[0], 1)) * 255
+        #points = np.concatenate((obj_points, colors), axis=1).astype('float32')
+        #cloud = pcl.PointCloud_PointXYZRGB(points)
+        #pcl.save(cloud, '../../exp/cloud.pcd')
+
+        #reward = env.reward()
         ipdb.set_trace()