import numpy as np
from MujocoManip.miscellaneous import RandomizationError
from MujocoManip.environment.sawyer import SawyerEnv
from MujocoManip.model import MujocoObject, StackerTask, TableArena, DefaultCylinderObject, RandomCylinderObject, RandomBoxObject, DefaultBallObject, RandomBallObject, DefaultCapsuleObject, RandomCapsuleObject

# TODO: configure table width

class SawyerStackEnv(SawyerEnv):
    def __init__(self, 
                gripper='TwoFingerGripper',
                mujoco_objects=None,
                n_mujoco_objects=10,
                table_size=(0.8, 0.8, 0.8),
                table_friction=None,
                reward_lose=-2,
                reward_win=2,
                reward_action_norm_factor=-0.1,
                reward_objective_factor=0.1,
                win_rel_tolerance=1e-2,
                **kwargs):
        """
            @mujoco_objects(None), the objects to be stacked, need that is is an MujocoObject instace
            If None, load 'object/object_ball.xml', generate n_mujoco_objects random boxes
            @n_mujoco_objects(int), number of objects to be stacked, need an array of MujocoObject instaces
                ignored when mujoco_objects is not None
            @table_size, the FULL size of the table 
            @friction: friction coefficient of table, None for mujoco default
            @reward_win: reward given to the agent when it completes the task
            @reward_lose: reward given to the agent when it fails the task
            @reward_action_norm_factor: reward scaling factor that penalizes large actions
            @reward_objective_factor: reward scaling factor for being close to completing the objective
            @win_rel_tolerance: relative tolerance between object and target location 
                used when deciding if the agent has completed the task
        """
        # Handle parameters
        self.mujoco_objects = mujoco_objects
        if self.mujoco_objects is None:
            # self.mujoco_objects = [RandomCapsuleObject(size_max=[0.025, 0.03], size_min=[0.01, 0.01]) for _ in range(1)]
            # self.mujoco_objects.extend([RandomCylinderObject(size_max=[0.025, 0.05], size_min=[0.01, 0.01]) for _ in range(1)])
            # self.mujoco_objects.extend([RandomBoxObject(size_max=[0.025, 0.025, 0.05], size_min=[0.01, 0.01, 0.01]) for _ in range(1)])
            # self.mujoco_objects.extend([RandomBallObject(size_max=[0.03], size_min=[0.02]) for _ in range(1)])
            # self.mujoco_objects = []
            self.mujoco_objects = [RandomCapsuleObject(size_max=[0.025, 0.03], size_min=[0.01, 0.01]) for _ in range(3)]
            self.mujoco_objects.extend([RandomCylinderObject(size_max=[0.025, 0.05], size_min=[0.01, 0.01]) for _ in range(5)])
            self.mujoco_objects.extend([RandomBoxObject(size_max=[0.025, 0.025, 0.05], size_min=[0.01, 0.01, 0.01]) for _ in range(5)])
            self.mujoco_objects.extend([RandomBallObject(size_max=[0.03], size_min=[0.02]) for _ in range(3)])
        self.n_mujoco_objects = len(self.mujoco_objects)
        self.table_size = table_size
        self.table_friction = table_friction

        self.reward_lose=reward_lose
        self.reward_win=reward_win
        self.reward_action_norm_factor=reward_action_norm_factor
        self.reward_objective_factor=reward_objective_factor
        self.win_rel_tolerance = win_rel_tolerance

        super().__init__(gripper=gripper, **kwargs)

        # some bookkeeping
        self.max_horizontal_radius = max([di['object_horizontal_radius'] for di in self.object_metadata])
        self._pos_offset = np.copy(self.sim.data.get_site_xpos('table_top'))

        self.object_names = [di['object_name'] for di in self.object_metadata]
        self.object_site_ids = [self.sim.model.site_name2id(ob_name) for ob_name in self.object_names]

        # id of grippers for contact checking
        self.finger_names = self.gripper.contact_geoms()

        # self.sim.data.contact # list, geom1, geom2
        # self.sim.model._geom_name2id # keys for named shit

        self.collision_check_geom_names = self.sim.model._geom_name2id.keys()
        self.collision_check_geom_ids = [self.sim.model._geom_name2id[k] for k in self.collision_check_geom_names]

    def _load_model(self):
        super()._load_model()
        self.mujoco_robot.place_on([0,0,0])
        
        self.mujoco_arena = TableArena(full_size=self.table_size)
        # The sawyer robot has a pedestal, we want to align it with the table
        self.mujoco_arena.set_origin([0.16 + self.table_size[0] / 2,0,0])
     
        self.task = StackerTask(self.mujoco_arena, self.mujoco_robot, self.mujoco_objects)

        self.object_metadata = self.task.object_metadata
        self.n_objects = len(self.object_metadata)

        self.model = self.task
        self.model.place_objects()

    def _get_reference(self):
        super()._get_reference()
        self._ref_object_pos_indexes = []
        self._ref_object_vel_indexes = []
        for di in self.object_metadata:
            self._ref_object_pos_indexes.append(self.sim.model.get_joint_qpos_addr(di['joint_name']))
            self._ref_object_vel_indexes.append(self.sim.model.get_joint_qvel_addr(di['joint_name']))
    
    def _reset_internal(self):
        super()._reset_internal()
        self.model.place_objects()

    def reward(self, action):
        reward = 0
        if self._check_win():
            reward += self.reward_win
        elif self._check_lose():
            reward += self.reward_lose
        # TODO: set a good action penalty coefficient
        # distance of object
        for i in range(self.n_objects):
            reward += self.reward_objective_factor * np.exp(-2. * np.linalg.norm(self._target_pos(i) - self._object_pos(i), 2))
        # Action strength
        reward += self.reward_action_norm_factor * np.linalg.norm(action, 2)
        return reward

    def _get_observation(self):
        """
            Adds hand_position, hand_velocity or 
            (current_position, current_velocity, target_velocity) of all targets
        """
        di = super()._get_observation()
        all_observations = []

        hand_pos = self._right_hand_pos
        hand_vel = self._right_hand_vel
        all_observations += [hand_pos, hand_vel]

        for i in range(self.n_objects):
            all_observations += [self._object_pos(i),
                                self._object_vel(i),
                                self._target_pos(i)]

<<<<<<< HEAD
        # add in contact information
        contact = self._check_contact()
        all_observations += [[int(contact)]]

        return np.concatenate(all_observations)
=======
        di['low-level'] = np.concatenate(all_observations)
        return di
>>>>>>> fa426259
        
    def _check_contact(self):
        """
        Returns True if gripper is in contact with an object.
        """
        collision = False
        for contact in self.sim.data.contact:
            # print("geom1: {}".format(self.sim.model.geom_id2name(contact.geom1)))
            # print("geom2: {}".format(self.sim.model.geom_id2name(contact.geom2)))
            if self.sim.model.geom_id2name(contact.geom1) in self.finger_names or \
               self.sim.model.geom_id2name(contact.geom2) in self.finger_names:
                collision = True
                break
        return collision

    def _check_lose(self):
        object_z = np.concatenate([self._object_pos(i)[2:3] for i in range(self.n_objects)])
        # Object falls off the table
        return np.min(object_z) < 0

    def _check_win(self):
        object_pos = np.concatenate([self._object_pos(i) for i in range(self.n_objects)])
        target_pos = np.concatenate([self._target_pos(i) for i in range(self.n_objects)])
        return np.allclose(object_pos, target_pos, rtol=self.win_rel_tolerance)

    @property
    def observation_space(self):
        # TODO: I am not sure if we want to add gym dependency just for observation space and action space
        # return spaces.Box(
        low=np.ones(28 + 9 * self.n_objects) * -100.
        high=np.ones(28 + 9 * self.n_objects) * 100.
        # )
        return low, high

    def _gripper_visualization(self):
        """
        Do any needed visualization here.

        Overrides superclass implementations.
        """

        # color the gripper site appropriately based on distance to nearest object

        ### TODO: we could probably clean this up. Also should probably include the table site. ###

        # find closest object
        square_dist = lambda x : np.sum(np.square(x - self.sim.data.get_site_xpos('grip_site')))
        dists = np.array(list(map(square_dist, self.sim.data.site_xpos)))
        dists[self.eef_site_id] = np.inf # make sure we don't pick the same site
        dists[self.eef_cylinder_id] = np.inf
        ob_dists = dists[self.object_site_ids] # filter out object sites we care about
        min_dist = np.min(ob_dists)
        ob_id = np.argmin(ob_dists)
        # ob_name = self.sim.model.site_id2name(ob_id)
        ob_name = self.object_names[ob_id]
        # print("closest object is {} at distance {}".format(ob_name, min_dist))

        # set RGBA for the EEF site here
        max_dist = 0.1 
        scaled = (1.0 - min(min_dist / max_dist, 1.)) ** 15
        rgba = np.zeros(4)
        rgba[0] = 1 - scaled
        rgba[1] = scaled
        rgba[3] = 0.5

        # rgba = np.random.rand(4)
        # rgba[-1] = 0.5
        self.sim.model.site_rgba[self.eef_site_id] = rgba

    ####
    # Properties for objects
    ####

    def _object_pos(self, i):
        object_name = self.object_metadata[i]['object_name']
        return self.sim.data.get_body_xpos(object_name) - self._pos_offset

    def _set_object_pos(self, i, pos):
        low, high = self._ref_object_pos_indexes[i]
        self.sim.data.qpos[low:high] = pos + self._pos_offset

    def _object_vel(self, i):
        object_name = self.object_metadata[i]['object_name']
        return self.sim.data.get_body_xvelp(object_name)

    def _set_object_vel(self, i, vel):
        low, high = self._ref_object_vel_indexes[i]
        self.sim.data.qvel[low:high] = vel

    def _target_pos(self, i):
        target_name = self.object_metadata[i]['target_name']
        return self.sim.model.body_pos[self.sim.model.body_name2id(target_name)] - self._pos_offset

    def _set_target_pos(self, i, pos):
        target_name = self.object_metadata[i]['target_name']
        self.sim.model.body_pos[self.sim.model.body_name2id(target_name)] = pos + self._pos_offset<|MERGE_RESOLUTION|>--- conflicted
+++ resolved
@@ -130,17 +130,9 @@
             all_observations += [self._object_pos(i),
                                 self._object_vel(i),
                                 self._target_pos(i)]
-
-<<<<<<< HEAD
-        # add in contact information
-        contact = self._check_contact()
-        all_observations += [[int(contact)]]
-
-        return np.concatenate(all_observations)
-=======
+            
         di['low-level'] = np.concatenate(all_observations)
         return di
->>>>>>> fa426259
         
     def _check_contact(self):
         """
