--- conflicted
+++ resolved
@@ -302,17 +302,13 @@
             di["object-state"] = np.concatenate(
                 [cube_pos, cube_quat, di["gripper_to_cube"]]
             )
-<<<<<<< HEAD
+            """
         
         # Modified for PPO model
         di['robot-state'] = np.concatenate(
             [np.sin(di["joint_pos"]), np.cos(di["joint_pos"]), di["gripper_qpos"], di["eef_pos"], di["eef_quat"]], 0
         )
         di['object-state'] = di["cube_pos"][:2]
-=======
-            """
->>>>>>> 0058f8a6
-
         return di
 
     def _check_contact(self):
