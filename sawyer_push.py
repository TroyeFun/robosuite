#!/usr/bin/env python3
"""
Displays robot fetch at a disco party.
"""

from mujoco_py import load_model_from_path, MjSim, MjViewer
import os

<<<<<<< HEAD
model = load_model_from_path("robots/sawyer/sawyer_urdf1.xml")
print(model)
=======
# model = load_model_from_path("robots/sawyer/main.xml")
model = load_model_from_path("robots/sawyer/sawyer_urdf.xml")
>>>>>>> abdf89a5
sim = MjSim(model)

viewer = MjViewer(sim)
viewer.vopt.geomgroup[0] = 0
viewer.vopt.geomgroup[1] = 1

sim_state = sim.get_state()


# Note: sim.data.ctrl contains the actuator values that we can control
while True:
<<<<<<< HEAD
    sim.set_state(sim_state)

    for i in range(1000):
        if i < 150:
            sim.data.ctrl[:] = [float(i) / 1000 for _ in range(7)]
        else:
            sim.data.ctrl[:] = [1.0 for _ in range(7)]
        sim.step()
        viewer.render()

    if os.getenv('TESTING') is not None:
        break

=======
    viewer.render()
    t += 1
    if t > 100 and os.getenv('TESTING') is not None:
        break
>>>>>>> abdf89a5
<|MERGE_RESOLUTION|>--- conflicted
+++ resolved
@@ -6,13 +6,8 @@
 from mujoco_py import load_model_from_path, MjSim, MjViewer
 import os
 
-<<<<<<< HEAD
-model = load_model_from_path("robots/sawyer/sawyer_urdf1.xml")
-print(model)
-=======
 # model = load_model_from_path("robots/sawyer/main.xml")
 model = load_model_from_path("robots/sawyer/sawyer_urdf.xml")
->>>>>>> abdf89a5
 sim = MjSim(model)
 
 viewer = MjViewer(sim)
@@ -24,7 +19,6 @@
 
 # Note: sim.data.ctrl contains the actuator values that we can control
 while True:
-<<<<<<< HEAD
     sim.set_state(sim_state)
 
     for i in range(1000):
@@ -36,11 +30,4 @@
         viewer.render()
 
     if os.getenv('TESTING') is not None:
-        break
 
-=======
-    viewer.render()
-    t += 1
-    if t > 100 and os.getenv('TESTING') is not None:
-        break
->>>>>>> abdf89a5
