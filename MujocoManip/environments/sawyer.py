import numpy as np
from collections import OrderedDict
from MujocoManip.environments.base import MujocoEnv
from MujocoManip.models import SawyerRobot, gripper_factory
import MujocoManip.miscellaneous.utils as U


class SawyerEnv(MujocoEnv):

<<<<<<< HEAD
    def __init__(self, gripper_type=None, use_eef_ctrl=False, 
                    show_gripper_visualization=True, 
                    **kwargs):
=======
    def __init__(self, gripper_type=None, use_eef_ctrl=False, **kwargs):
>>>>>>> a649e7bc

        self.has_gripper = not (gripper_type is None)
        self.gripper_type = gripper_type
        self.use_eef_ctrl = use_eef_ctrl
<<<<<<< HEAD
        self.show_gripper_visualization = show_gripper_visualization
=======
>>>>>>> a649e7bc
        super().__init__(**kwargs)

        # setup mocap stuff if necessary
        if self.use_eef_ctrl:
            self._setup_mocap()
        
    def _setup_mocap(self):
        mjpy_reset_mocap_welds(self.sim)
        self.sim.forward()

        # Move end effector into position.
        gripper_target = self.sim.data.get_body_xpos('right_hand')
        gripper_rotation = self.sim.data.get_body_xquat('right_hand')

        self.sim.data.set_mocap_pos('mocap', gripper_target)
        self.sim.data.set_mocap_quat('mocap', gripper_rotation)

        for _ in range(10):
            self.sim.step()

    def _load_model(self):
        super()._load_model()
        self.mujoco_robot = SawyerRobot(use_eef_ctrl=self.use_eef_ctrl)
        if self.has_gripper:
            self.gripper = gripper_factory(self.gripper_type)
            if not self.show_gripper_visualization:
                self.gripper.hide_visualization()
            self.mujoco_robot.add_gripper('right_hand', self.gripper)

    def _reset_internal(self):
        super()._reset_internal()
        self.sim.data.qpos[self._ref_joint_pos_indexes] = self.mujoco_robot.init_qpos

        if self.has_gripper:
            self.sim.data.qpos[self._ref_joint_gripper_actuator_indexes] = self.gripper.init_qpos

    def _get_reference(self):
        super()._get_reference()
        # indices for joints in qpos, qvel
        self.robot_joints = list(self.mujoco_robot.joints)
        self._ref_joint_pos_indexes = [self.sim.model.get_joint_qpos_addr(x) for x in self.robot_joints]
        self._ref_joint_vel_indexes = [self.sim.model.get_joint_qvel_addr(x) for x in self.robot_joints]

        # indices for grippers in qpos, qvel
        if self.has_gripper:
            self.gripper_joints = list(self.gripper.joints)
            self._ref_gripper_joint_pos_indexes = [self.sim.model.get_joint_qpos_addr(x) for x in self.gripper_joints]
            self._ref_gripper_joint_vel_indexes = [self.sim.model.get_joint_qvel_addr(x) for x in self.gripper_joints]

        # indices for joint pos actuation, joint vel actuation, gripper actuation
        self._ref_joint_pos_actuator_indexes = [self.sim.model.actuator_name2id(actuator)
            for actuator in self.sim.model.actuator_names  if actuator.startswith("pos")]

        self._ref_joint_vel_actuator_indexes = [self.sim.model.actuator_name2id(actuator)
            for actuator in self.sim.model.actuator_names if actuator.startswith("vel")]

        if self.has_gripper:
            self._ref_joint_gripper_actuator_indexes = [self.sim.model.actuator_name2id(actuator)
                for actuator in self.sim.model.actuator_names if actuator.startswith("gripper")]

        # IDs of sites for gripper visualization
        self.eef_site_id = self.sim.model.site_name2id('grip_site')
        self.eef_cylinder_id = self.sim.model.site_name2id('grip_site_cylinder')

    # Note: Overrides super
    def _pre_action(self, action):
        if self.use_eef_ctrl:
            # assert len(action) == 5
            assert len(action) == 9
            action = action.copy()  # ensure that we don't change the action outside of this scope

            pos_ctrl, rot_ctrl, gripper_ctrl = action[:3], action[3:7], action[7:]

<<<<<<< HEAD
            # TODO (Ajay): Are we only supporting eef control with two-finger gripper?
=======
>>>>>>> a649e7bc
            assert gripper_ctrl.shape == (2,)
            action = np.concatenate([pos_ctrl, rot_ctrl, gripper_ctrl])

            # Apply action to simulation.
<<<<<<< HEAD
            mjpy_ctrl_set_action(self.sim, action)
            mjpy_mocap_set_action(self.sim, action)

            # gravity compensation
            self.sim.data.qfrc_applied[self._ref_joint_vel_indexes] = self.sim.data.qfrc_bias[self._ref_joint_vel_indexes]

=======
            U.mjpy_ctrl_set_action(self.sim, action)
            U.mjpy_mocap_set_action(self.sim, action)

            # gravity compensation
            self.sim.data.qfrc_applied[self._ref_joint_vel_indexes] = self.sim.data.qfrc_bias[self._ref_joint_vel_indexes]
        
>>>>>>> a649e7bc
        else:
            action = np.clip(action, -1, 1)    
            if self.has_gripper:
                arm_action = action[:self.mujoco_robot.dof]
                gripper_action_in = action[self.mujoco_robot.dof:self.mujoco_robot.dof+self.gripper.dof]
                gripper_action_actual = self.gripper.format_action(gripper_action_in)
                action = np.concatenate([arm_action, gripper_action_actual])

            # rescale normalized action to control ranges
            ctrl_range = self.sim.model.actuator_ctrlrange
            bias = 0.5 * (ctrl_range[:,1] + ctrl_range[:,0])
            weight = 0.5 * (ctrl_range[:,1] - ctrl_range[:,0])
            applied_action = bias + weight * action
            self.sim.data.ctrl[:] = applied_action

            # gravity compensation
            self.sim.data.qfrc_applied[self._ref_joint_vel_indexes] = self.sim.data.qfrc_bias[self._ref_joint_vel_indexes]

    def _post_action(self, action):
        ret = super()._post_action(action)
        self._gripper_visualization()
        return ret

    def _get_observation(self):
        di = super()._get_observation()
        # proprioceptive features
        di['joint_pos'] = np.array([self.sim.data.qpos[x] for x in self._ref_joint_pos_indexes])
        di['joint_vel'] = np.array([self.sim.data.qvel[x] for x in self._ref_joint_vel_indexes])
        if self.has_gripper:
            di['gripper_pos'] = [self.sim.data.qpos[x] for x in self._ref_gripper_joint_pos_indexes]
            di['gripper_vel'] = [self.sim.data.qvel[x] for x in self._ref_gripper_joint_vel_indexes]
        return di

    @property
    def dof(self):
        if self.use_eef_ctrl:
            # 3 for position and 4 for rotation
            dof = 7
        else:
            dof = self.mujoco_robot.dof
        if self.has_gripper:
            dof += self.gripper.dof
        return dof

    def pose_in_base_from_name(self, name):
        """
        A helper function that takes in a named data field and returns the pose of that
        object in the base frame.
        """

        pos_in_world = self.sim.data.get_body_xpos(name)
        rot_in_world = self.sim.data.get_body_xmat(name).reshape((3, 3))
        pose_in_world = U.make_pose(pos_in_world, rot_in_world)

        base_pos_in_world = self.sim.data.get_body_xpos('base')
        base_rot_in_world = self.sim.data.get_body_xmat('base').reshape((3, 3))
        base_pose_in_world = U.make_pose(base_pos_in_world, base_rot_in_world)
        world_pose_in_base = U.pose_inv(base_pose_in_world)

        pose_in_base = U.pose_in_A_to_pose_in_B(pose_in_world, world_pose_in_base)
        return pose_in_base

    def set_robot_joint_positions(self, jpos):
        """
        Helper method to force robot joint positions to the passed values.
        """
        self.sim.data.qpos[self._ref_joint_pos_indexes] = jpos
        self.sim.forward()

    @property
    def action_space(self):
        low = np.ones(self.dof) * -1.
        high = np.ones(self.dof) * 1.
        return low, high

    @property
    def _right_hand_joint_cartesian_pose(self):
        """
        Returns the cartesian pose of the last robot joint in base frame of robot.
        """
        return self.pose_in_base_from_name('right_l6')

    @property 
    def _right_hand_pose(self):
        """
        Returns eef pose in base frame of robot.
        """
<<<<<<< HEAD

        ### TODO(Ajay): check this function for correctness... ###
        ### TODO(Ajay): do we want body inertia orientation, or body frame orientation? ###
=======
>>>>>>> a649e7bc
        return self.pose_in_base_from_name('right_hand')

    @property
    def _right_hand_total_velocity(self):
        """
        Returns the total eef velocity (linear + angular) in the base frame as a numpy
        array of shape (6,)
        """

        # Use jacobian to translate joint velocities to end effector velocities.
        Jp = self.sim.data.get_body_jacp('right_hand').reshape((3, -1))
        Jp_joint = Jp[:, self._ref_joint_vel_indexes]

        Jr = self.sim.data.get_body_jacr('right_hand').reshape((3, -1))
        Jr_joint = Jr[:, self._ref_joint_vel_indexes]

        eef_lin_vel = Jp_joint.dot(self._joint_velocities)
        eef_rot_vel = Jr_joint.dot(self._joint_velocities)
        return np.concatenate([eef_lin_vel, eef_rot_vel])

    @property
    def _right_hand_pos(self):
        """
        Returns position of eef in base frame of robot. 
        """
        eef_pose_in_base = self._right_hand_pose
        return eef_pose_in_base[:3, 3]

    @property
    def _right_hand_orn(self):
        """
        Returns orientation of eef in base frame of robot as a rotation matrix.
        """
        eef_pose_in_base = self._right_hand_pose
        return eef_pose_in_base[:3, :3]

    @property
    def _right_hand_vel(self):
        """
        Returns velocity of eef in base frame of robot.
        """
        return self._right_hand_total_velocity[:3]

    @property
    def _right_hand_ang_vel(self):
        """
        Returns angular velocity of eef in base frame of robot.
        """
        return self._right_hand_total_velocity[3:]

    @property
    def _joint_positions(self):
        return self.sim.data.qpos[self._ref_joint_pos_indexes]

    @property
    def _joint_velocities(self):
        return self.sim.data.qvel[self._ref_joint_vel_indexes]

    def _gripper_visualization(self):
        """
        Do any needed visualization here.
        """
        # By default, don't do any coloring.
        self.sim.model.site_rgba[self.eef_site_id] = [0., 0., 0., 0.]

    def _check_contact(self):
        """
        Returns True if the gripper is in contact with another object.
        """
        return False<|MERGE_RESOLUTION|>--- conflicted
+++ resolved
@@ -7,21 +7,14 @@
 
 class SawyerEnv(MujocoEnv):
 
-<<<<<<< HEAD
     def __init__(self, gripper_type=None, use_eef_ctrl=False, 
                     show_gripper_visualization=True, 
                     **kwargs):
-=======
-    def __init__(self, gripper_type=None, use_eef_ctrl=False, **kwargs):
->>>>>>> a649e7bc
 
         self.has_gripper = not (gripper_type is None)
         self.gripper_type = gripper_type
         self.use_eef_ctrl = use_eef_ctrl
-<<<<<<< HEAD
         self.show_gripper_visualization = show_gripper_visualization
-=======
->>>>>>> a649e7bc
         super().__init__(**kwargs)
 
         # setup mocap stuff if necessary
@@ -95,29 +88,17 @@
 
             pos_ctrl, rot_ctrl, gripper_ctrl = action[:3], action[3:7], action[7:]
 
-<<<<<<< HEAD
             # TODO (Ajay): Are we only supporting eef control with two-finger gripper?
-=======
->>>>>>> a649e7bc
             assert gripper_ctrl.shape == (2,)
             action = np.concatenate([pos_ctrl, rot_ctrl, gripper_ctrl])
 
             # Apply action to simulation.
-<<<<<<< HEAD
-            mjpy_ctrl_set_action(self.sim, action)
-            mjpy_mocap_set_action(self.sim, action)
+            U.mjpy_ctrl_set_action(self.sim, action)
+            U.mjpy_mocap_set_action(self.sim, action)
 
             # gravity compensation
             self.sim.data.qfrc_applied[self._ref_joint_vel_indexes] = self.sim.data.qfrc_bias[self._ref_joint_vel_indexes]
 
-=======
-            U.mjpy_ctrl_set_action(self.sim, action)
-            U.mjpy_mocap_set_action(self.sim, action)
-
-            # gravity compensation
-            self.sim.data.qfrc_applied[self._ref_joint_vel_indexes] = self.sim.data.qfrc_bias[self._ref_joint_vel_indexes]
-        
->>>>>>> a649e7bc
         else:
             action = np.clip(action, -1, 1)    
             if self.has_gripper:
@@ -205,12 +186,9 @@
         """
         Returns eef pose in base frame of robot.
         """
-<<<<<<< HEAD
 
         ### TODO(Ajay): check this function for correctness... ###
         ### TODO(Ajay): do we want body inertia orientation, or body frame orientation? ###
-=======
->>>>>>> a649e7bc
         return self.pose_in_base_from_name('right_hand')
 
     @property
